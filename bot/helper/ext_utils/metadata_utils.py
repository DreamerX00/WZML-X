from os.path import basename, splitext
from re import compile as re_compile
from pycountry import languages
from ..ext_utils.media_utils import get_streams

class MetadataProcessor:
    _year_pattern = re_compile(r'\b(19|20)\d{2}\b')
    _sanitize_pattern = re_compile(r'[<>:"/\\?*]')

    def __init__(self):
        self.vars = {}
        self.audio_streams = []
        self.subtitle_streams = []
<<<<<<< HEAD

    @staticmethod
    def convert_lang_code(lang_code):
        if not lang_code or lang_code in {'unknown', 'und', 'none'}:
            return lang_code
=======
        self._year_pattern = re_compile(r"\b(19|20)\d{2}\b")
        self._sanitize_pattern = re_compile(r'[<>:"/\\?*]')

    def convert_lang_code(self, lang_code):
        if not lang_code or lang_code in ["unknown", "und", "none"]:
            return lang_code

>>>>>>> c269f988
        try:
            if len(lang_code) == 2:
                lang = languages.get(alpha_2=lang_code.lower())
            elif len(lang_code) == 3:
                lang = languages.get(alpha_3=lang_code.lower())
            else:
                return lang_code
<<<<<<< HEAD
=======

>>>>>>> c269f988
            return lang.name if lang else lang_code
        except Exception:
            return lang_code

    async def extract_file_vars(self, file_path):
        fname = basename(file_path)
        bname, ext = splitext(fname)
        self.vars = {
<<<<<<< HEAD
            'filename': fname,
            'basename': bname,
            'extension': ext.lstrip('.'),
            'audiolang': 'unknown',
            'sublang': 'none'
        }
        self.audio_streams, self.subtitle_streams = [], []
        try:
            for s in (await get_streams(file_path) or []):
                ctype = s.get('codec_type', '').lower()
                slang = s.get('tags', {}).get('language', 'unknown')
                full_lang = self.convert_lang_code(slang)
                entry = {'index': s.get('index', 0), 'language': slang, 'full_language': full_lang}
                if ctype == 'audio':
                    self.audio_streams.append(entry)
                    if self.vars['audiolang'] == 'unknown' and slang != 'und':
                        self.vars['audiolang'] = full_lang
                elif ctype == 'subtitle':
                    self.subtitle_streams.append(entry)
                    if self.vars['sublang'] == 'none' and slang != 'und':
                        self.vars['sublang'] = full_lang
        except Exception:
            pass
        m = self._year_pattern.findall(bname)
        if m:
            self.vars['year'] = m[-1]

    @staticmethod
    def parse_string(metadata_str):
        if not metadata_str or not isinstance(metadata_str, str):
            return {}
        parts, current, i = [], '', 0
        while i < len(metadata_str):
            if metadata_str[i] == '\\' and i + 1 < len(metadata_str) and metadata_str[i + 1] == '|':
                current += '|'
                i += 2
            elif metadata_str[i] == '|':
                parts.append(current)
                current = ''
                i += 1
            else:
                current += metadata_str[i]
                i += 1
        if current:
            parts.append(current)
        return dict(p.split('=', 1) if '=' in p else (p, '') for p in parts)

    @staticmethod
    def merge_dicts(default_dict, cmd_dict):
        return {**(default_dict or {}), **(cmd_dict or {})}

    def apply_vars_to_stream(self, metadata_dict, stream_lang=None, full_lang=None, stream_type='audio'):
        if not isinstance(metadata_dict, dict):
            return {}
        vars_with_stream = self.vars.copy()
        if stream_lang and stream_lang != 'unknown':
            key = 'audiolang' if stream_type == 'audio' else 'sublang'
            vars_with_stream[key] = full_lang or self.convert_lang_code(stream_lang)
        return {self.sanitize(k): str(v).format(**vars_with_stream) if isinstance(v, str) else str(v)
                for k, v in metadata_dict.items()}
=======
            "filename": ospath.basename(file_path),
            "basename": ospath.splitext(ospath.basename(file_path))[0],
            "extension": ospath.splitext(file_path)[1].lstrip("."),
            "audiolang": "unknown",
            "sublang": "none",
        }

        self.audio_streams = []
        self.subtitle_streams = []

        try:
            streams = await get_streams(file_path)
            if streams:
                for stream in streams:
                    codec_type = stream.get("codec_type", "").lower()
                    stream_lang = "unknown"
                    if "tags" in stream and "language" in stream["tags"]:
                        stream_lang = stream["tags"]["language"]

                    if codec_type == "audio":
                        self.audio_streams.append(
                            {
                                "index": stream.get("index", 0),
                                "language": stream_lang,
                                "full_language": self.convert_lang_code(stream_lang),
                            }
                        )
                        if self.vars["audiolang"] == "unknown" and stream_lang != "und":
                            self.vars["audiolang"] = self.convert_lang_code(stream_lang)
                    elif codec_type == "subtitle":
                        self.subtitle_streams.append(
                            {
                                "index": stream.get("index", 0),
                                "language": stream_lang,
                                "full_language": self.convert_lang_code(stream_lang),
                            }
                        )
                        if self.vars["sublang"] == "none" and stream_lang != "und":
                            self.vars["sublang"] = self.convert_lang_code(stream_lang)
        except Exception:
            pass

        year_match = self._year_pattern.findall(self.vars["basename"])
        if year_match:
            self.vars["year"] = year_match[-1]
        if year_match:
            self.vars["year"] = year_match[-1]

    def parse_string(self, metadata_str):
        metadata_dict = {}
        if metadata_str and isinstance(metadata_str, str):
            parts = []
            current = ""
            i = 0
            while i < len(metadata_str):
                if (
                    metadata_str[i] == "\\"
                    and i + 1 < len(metadata_str)
                    and metadata_str[i + 1] == "|"
                ):
                    current += "|"
                    i += 2
                elif metadata_str[i] == "|":
                    parts.append(current)
                    current = ""
                    i += 1
                else:
                    current += metadata_str[i]
                    i += 1
            if current:
                parts.append(current)

            for part in parts:
                if "=" in part:
                    key, value = part.split("=", 1)
                    metadata_dict[key.strip()] = value.strip()
        return metadata_dict

    def merge_dicts(self, default_dict, cmd_dict):
        merged = default_dict.copy() if default_dict else {}
        if cmd_dict:
            merged.update(cmd_dict)
        return merged

    def apply_vars_to_stream(
        self, metadata_dict, stream_lang=None, full_lang=None, stream_type="audio"
    ):
        if not metadata_dict or not isinstance(metadata_dict, dict):
            return {}

        processed = {}
        vars_with_stream = self.vars.copy()
        if stream_lang and stream_lang != "unknown":
            if stream_type == "audio":
                vars_with_stream["audiolang"] = full_lang or self.convert_lang_code(
                    stream_lang
                )
            elif stream_type == "subtitle":
                vars_with_stream["sublang"] = full_lang or self.convert_lang_code(
                    stream_lang
                )

        for key, value in metadata_dict.items():
            if isinstance(value, str):
                processed_value = value
                for var_name, var_value in vars_with_stream.items():
                    placeholder = f"{{{var_name}}}"
                    if placeholder in processed_value:
                        processed_value = processed_value.replace(
                            placeholder, str(var_value)
                        )
                processed[self.sanitize(key)] = processed_value
            else:
                processed[self.sanitize(key)] = str(value)

        return processed
>>>>>>> c269f988

    def apply_vars(self, metadata_dict):
        return self.apply_vars_to_stream(metadata_dict)

    def get_audio_metadata(self, audio_metadata_dict):
<<<<<<< HEAD
        return [{'index': s['index'],
                 'metadata': self.apply_vars_to_stream(audio_metadata_dict, s['language'], s['full_language'], 'audio')}
                for s in self.audio_streams]

    def get_subtitle_metadata(self, subtitle_metadata_dict):
        return [{'index': s['index'],
                 'metadata': self.apply_vars_to_stream(subtitle_metadata_dict, s['language'], s['full_language'], 'subtitle')}
                for s in self.subtitle_streams]

    def sanitize(self, value):
        return self._sanitize_pattern.sub('_', str(value))[:100]

    async def process_all(self, video_metadata_dict, audio_metadata_dict, subtitle_metadata_dict, file_path):
        await self.extract_file_vars(file_path)
=======
        audio_stream_metadata = []
        for stream in self.audio_streams:
            stream_meta = self.apply_vars_to_stream(
                audio_metadata_dict,
                stream["language"],
                stream["full_language"],
                "audio",
            )
            audio_stream_metadata.append(
                {"index": stream["index"], "metadata": stream_meta}
            )
        return audio_stream_metadata

    def get_subtitle_metadata(self, subtitle_metadata_dict):
        subtitle_stream_metadata = []
        for stream in self.subtitle_streams:
            stream_meta = self.apply_vars_to_stream(
                subtitle_metadata_dict,
                stream["language"],
                stream["full_language"],
                "subtitle",
            )
            subtitle_stream_metadata.append(
                {"index": stream["index"], "metadata": stream_meta}
            )
        return subtitle_stream_metadata

    def sanitize(self, value):
        if not isinstance(value, str):
            value = str(value)
        return self._sanitize_pattern.sub("_", value)[:100]

    async def process_all(
        self,
        video_metadata_dict,
        audio_metadata_dict,
        subtitle_metadata_dict,
        file_path,
    ):
        await self.extract_file_vars(file_path)

>>>>>>> c269f988
        return {
            "video": (
                self.apply_vars(video_metadata_dict) if video_metadata_dict else {}
            ),
            "audio_streams": (
                self.get_audio_metadata(audio_metadata_dict)
                if audio_metadata_dict
                else []
            ),
            "subtitle_streams": (
                self.get_subtitle_metadata(subtitle_metadata_dict)
                if subtitle_metadata_dict
                else []
            ),
            "global": {},
        }

    async def process(self, metadata_dict, file_path):
        await self.extract_file_vars(file_path)
        return self.apply_vars(metadata_dict)<|MERGE_RESOLUTION|>--- conflicted
+++ resolved
@@ -11,21 +11,11 @@
         self.vars = {}
         self.audio_streams = []
         self.subtitle_streams = []
-<<<<<<< HEAD
 
     @staticmethod
     def convert_lang_code(lang_code):
         if not lang_code or lang_code in {'unknown', 'und', 'none'}:
             return lang_code
-=======
-        self._year_pattern = re_compile(r"\b(19|20)\d{2}\b")
-        self._sanitize_pattern = re_compile(r'[<>:"/\\?*]')
-
-    def convert_lang_code(self, lang_code):
-        if not lang_code or lang_code in ["unknown", "und", "none"]:
-            return lang_code
-
->>>>>>> c269f988
         try:
             if len(lang_code) == 2:
                 lang = languages.get(alpha_2=lang_code.lower())
@@ -33,24 +23,20 @@
                 lang = languages.get(alpha_3=lang_code.lower())
             else:
                 return lang_code
-<<<<<<< HEAD
-=======
-
->>>>>>> c269f988
             return lang.name if lang else lang_code
         except Exception:
             return lang_code
+
 
     async def extract_file_vars(self, file_path):
         fname = basename(file_path)
         bname, ext = splitext(fname)
         self.vars = {
-<<<<<<< HEAD
-            'filename': fname,
-            'basename': bname,
-            'extension': ext.lstrip('.'),
-            'audiolang': 'unknown',
-            'sublang': 'none'
+            "filename": fname,
+            "basename": bname,
+            "extension": ext.lstrip("."),
+            "audiolang": "unknown",
+            "sublang": "none",
         }
         self.audio_streams, self.subtitle_streams = [], []
         try:
@@ -106,130 +92,12 @@
             vars_with_stream[key] = full_lang or self.convert_lang_code(stream_lang)
         return {self.sanitize(k): str(v).format(**vars_with_stream) if isinstance(v, str) else str(v)
                 for k, v in metadata_dict.items()}
-=======
-            "filename": ospath.basename(file_path),
-            "basename": ospath.splitext(ospath.basename(file_path))[0],
-            "extension": ospath.splitext(file_path)[1].lstrip("."),
-            "audiolang": "unknown",
-            "sublang": "none",
-        }
-
-        self.audio_streams = []
-        self.subtitle_streams = []
-
-        try:
-            streams = await get_streams(file_path)
-            if streams:
-                for stream in streams:
-                    codec_type = stream.get("codec_type", "").lower()
-                    stream_lang = "unknown"
-                    if "tags" in stream and "language" in stream["tags"]:
-                        stream_lang = stream["tags"]["language"]
-
-                    if codec_type == "audio":
-                        self.audio_streams.append(
-                            {
-                                "index": stream.get("index", 0),
-                                "language": stream_lang,
-                                "full_language": self.convert_lang_code(stream_lang),
-                            }
-                        )
-                        if self.vars["audiolang"] == "unknown" and stream_lang != "und":
-                            self.vars["audiolang"] = self.convert_lang_code(stream_lang)
-                    elif codec_type == "subtitle":
-                        self.subtitle_streams.append(
-                            {
-                                "index": stream.get("index", 0),
-                                "language": stream_lang,
-                                "full_language": self.convert_lang_code(stream_lang),
-                            }
-                        )
-                        if self.vars["sublang"] == "none" and stream_lang != "und":
-                            self.vars["sublang"] = self.convert_lang_code(stream_lang)
-        except Exception:
-            pass
-
-        year_match = self._year_pattern.findall(self.vars["basename"])
-        if year_match:
-            self.vars["year"] = year_match[-1]
-        if year_match:
-            self.vars["year"] = year_match[-1]
-
-    def parse_string(self, metadata_str):
-        metadata_dict = {}
-        if metadata_str and isinstance(metadata_str, str):
-            parts = []
-            current = ""
-            i = 0
-            while i < len(metadata_str):
-                if (
-                    metadata_str[i] == "\\"
-                    and i + 1 < len(metadata_str)
-                    and metadata_str[i + 1] == "|"
-                ):
-                    current += "|"
-                    i += 2
-                elif metadata_str[i] == "|":
-                    parts.append(current)
-                    current = ""
-                    i += 1
-                else:
-                    current += metadata_str[i]
-                    i += 1
-            if current:
-                parts.append(current)
-
-            for part in parts:
-                if "=" in part:
-                    key, value = part.split("=", 1)
-                    metadata_dict[key.strip()] = value.strip()
-        return metadata_dict
-
-    def merge_dicts(self, default_dict, cmd_dict):
-        merged = default_dict.copy() if default_dict else {}
-        if cmd_dict:
-            merged.update(cmd_dict)
-        return merged
-
-    def apply_vars_to_stream(
-        self, metadata_dict, stream_lang=None, full_lang=None, stream_type="audio"
-    ):
-        if not metadata_dict or not isinstance(metadata_dict, dict):
-            return {}
-
-        processed = {}
-        vars_with_stream = self.vars.copy()
-        if stream_lang and stream_lang != "unknown":
-            if stream_type == "audio":
-                vars_with_stream["audiolang"] = full_lang or self.convert_lang_code(
-                    stream_lang
-                )
-            elif stream_type == "subtitle":
-                vars_with_stream["sublang"] = full_lang or self.convert_lang_code(
-                    stream_lang
-                )
-
-        for key, value in metadata_dict.items():
-            if isinstance(value, str):
-                processed_value = value
-                for var_name, var_value in vars_with_stream.items():
-                    placeholder = f"{{{var_name}}}"
-                    if placeholder in processed_value:
-                        processed_value = processed_value.replace(
-                            placeholder, str(var_value)
-                        )
-                processed[self.sanitize(key)] = processed_value
-            else:
-                processed[self.sanitize(key)] = str(value)
-
-        return processed
->>>>>>> c269f988
 
     def apply_vars(self, metadata_dict):
         return self.apply_vars_to_stream(metadata_dict)
 
+
     def get_audio_metadata(self, audio_metadata_dict):
-<<<<<<< HEAD
         return [{'index': s['index'],
                  'metadata': self.apply_vars_to_stream(audio_metadata_dict, s['language'], s['full_language'], 'audio')}
                 for s in self.audio_streams]
@@ -244,49 +112,6 @@
 
     async def process_all(self, video_metadata_dict, audio_metadata_dict, subtitle_metadata_dict, file_path):
         await self.extract_file_vars(file_path)
-=======
-        audio_stream_metadata = []
-        for stream in self.audio_streams:
-            stream_meta = self.apply_vars_to_stream(
-                audio_metadata_dict,
-                stream["language"],
-                stream["full_language"],
-                "audio",
-            )
-            audio_stream_metadata.append(
-                {"index": stream["index"], "metadata": stream_meta}
-            )
-        return audio_stream_metadata
-
-    def get_subtitle_metadata(self, subtitle_metadata_dict):
-        subtitle_stream_metadata = []
-        for stream in self.subtitle_streams:
-            stream_meta = self.apply_vars_to_stream(
-                subtitle_metadata_dict,
-                stream["language"],
-                stream["full_language"],
-                "subtitle",
-            )
-            subtitle_stream_metadata.append(
-                {"index": stream["index"], "metadata": stream_meta}
-            )
-        return subtitle_stream_metadata
-
-    def sanitize(self, value):
-        if not isinstance(value, str):
-            value = str(value)
-        return self._sanitize_pattern.sub("_", value)[:100]
-
-    async def process_all(
-        self,
-        video_metadata_dict,
-        audio_metadata_dict,
-        subtitle_metadata_dict,
-        file_path,
-    ):
-        await self.extract_file_vars(file_path)
-
->>>>>>> c269f988
         return {
             "video": (
                 self.apply_vars(video_metadata_dict) if video_metadata_dict else {}
@@ -304,6 +129,7 @@
             "global": {},
         }
 
+
     async def process(self, metadata_dict, file_path):
         await self.extract_file_vars(file_path)
         return self.apply_vars(metadata_dict)